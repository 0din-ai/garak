--- conflicted
+++ resolved
@@ -91,22 +91,14 @@
             msg = "Model call didn't match endpoint expectations, see log"
             logging.critical(msg, exc_info=uee)
             raise GarakException(f"🛑 {msg}") from uee
-<<<<<<< HEAD
         except openai.NotFoundError as nfe:
             msg = "NIM endpoint not found. Is the model name spelled correctly and the endpoint URI correct?"
             logging.critical(msg, exc_info=nfe)
             raise GarakException(f"🛑 {msg}") from nfe
-        except Exception as e:
-            msg = "NIM API setup failed - verify config and endpoint status"
-            logging.critical(msg, exc_info=e)
-            raise GarakException(f"🛑 {msg}") from nfe
-=======
-        #        except openai.NotFoundError as oe:
-        except Exception as oe:  # too broad
+        except Exception as oe:
             msg = "NIM generation failed. Is the model name spelled correctly?"
             logging.critical(msg, exc_info=oe)
-            raise GarakException(f"🛑 {msg}") from oe
->>>>>>> f8108e9f
+            raise GarakException(f"🛑 {msg}") from nfe
 
         return result
 
