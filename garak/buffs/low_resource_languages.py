# SPDX-FileCopyrightText: Copyright (c) 2023 NVIDIA CORPORATION & AFFILIATES. All rights reserved.
# SPDX-License-Identifier: Apache-2.0

""" Buff that converts prompts with different encodings. """

from collections.abc import Iterable
from deepl import Translator

import garak.attempt
from garak import _config
from garak.buffs.base import Buff

# Low resource languages supported by DeepL
# ET = Estonian
# ID = Indonesian
# LT = Lithuanian
# LV = Latvian
# SK = Slovak
# SL = Slovenian
LOW_RESOURCE_LANGUAGES = ["ET", "ID", "LV", "SK", "SL"]


class LRLBuff(Buff):
    """Low Resource Language buff

    Uses the DeepL API to translate prompts into low-resource languages"""

    ENV_VAR = "DEEPL_API_KEY"
    doc_uri = "https://arxiv.org/abs/2310.02446"

    def __init__(self, config_root=_config):
        super().__init__(config_root=config_root)
        self.post_buff_hook = True

    def transform(
        self, attempt: garak.attempt.Attempt
    ) -> Iterable[garak.attempt.Attempt]:
<<<<<<< HEAD
        translator = Translator(self.api_key)
        prompt_text = attempt.prompt.text
        attempt.notes["original_prompt_text"] = prompt_text
        for language in LOW_RESOURCE_LANGUAGES:
            attempt.notes["LRL_buff_dest_lang"] = language
            response = translator.translate_text(prompt_text, target_lang=language)
=======
        deepl_translator = Translator(self.api_key)
        prompt = attempt.prompt
        attempt.notes["original_prompt"] = prompt
        for language in LOW_RESOURCE_LANGUAGES:
            attempt.notes["LRL_buff_dest_lang"] = language
            response = deepl_translator.translate_text(prompt, target_lang=language)
>>>>>>> f8711089
            translated_prompt = response.text
            attempt.prompt = translated_prompt
            yield self._derive_new_attempt(attempt)

    def untransform(self, attempt: garak.attempt.Attempt) -> garak.attempt.Attempt:
        deepl_translator = Translator(self.api_key)
        outputs = attempt.outputs
        attempt.notes["original_responses"] = [
            turn.text for turn in outputs
        ]  # serialise-friendly
        translated_outputs = list()
        for output in outputs:
<<<<<<< HEAD
            response = translator.translate_text(output.text, target_lang="EN-US")
=======
            response = deepl_translator.translate_text(output, target_lang="EN-US")
>>>>>>> f8711089
            translated_output = response.text
            translated_outputs.append(garak.attempt.Turn(translated_output))
        attempt.outputs = translated_outputs
        return attempt<|MERGE_RESOLUTION|>--- conflicted
+++ resolved
@@ -35,21 +35,12 @@
     def transform(
         self, attempt: garak.attempt.Attempt
     ) -> Iterable[garak.attempt.Attempt]:
-<<<<<<< HEAD
-        translator = Translator(self.api_key)
+        deepl_translator = Translator(self.api_key)
         prompt_text = attempt.prompt.text
-        attempt.notes["original_prompt_text"] = prompt_text
+        attempt.notes["original_prompt"] = prompt_text
         for language in LOW_RESOURCE_LANGUAGES:
             attempt.notes["LRL_buff_dest_lang"] = language
-            response = translator.translate_text(prompt_text, target_lang=language)
-=======
-        deepl_translator = Translator(self.api_key)
-        prompt = attempt.prompt
-        attempt.notes["original_prompt"] = prompt
-        for language in LOW_RESOURCE_LANGUAGES:
-            attempt.notes["LRL_buff_dest_lang"] = language
-            response = deepl_translator.translate_text(prompt, target_lang=language)
->>>>>>> f8711089
+            response = deepl_translator.translate_text(prompt_text, target_lang=language)
             translated_prompt = response.text
             attempt.prompt = translated_prompt
             yield self._derive_new_attempt(attempt)
@@ -62,11 +53,7 @@
         ]  # serialise-friendly
         translated_outputs = list()
         for output in outputs:
-<<<<<<< HEAD
-            response = translator.translate_text(output.text, target_lang="EN-US")
-=======
-            response = deepl_translator.translate_text(output, target_lang="EN-US")
->>>>>>> f8711089
+            response = deepl_translator.translate_text(output.text, target_lang="EN-US")
             translated_output = response.text
             translated_outputs.append(garak.attempt.Turn(translated_output))
         attempt.outputs = translated_outputs
